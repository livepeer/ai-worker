--- conflicted
+++ resolved
@@ -364,7 +364,6 @@
 	return mw, nil
 }
 
-<<<<<<< HEAD
 func NewLivePortraitMultipartWriter(w io.Writer, req LivePortraitLivePortraitPostMultipartRequestBody) (*multipart.Writer, error) {
 	mw := multipart.NewWriter(w)
 
@@ -397,7 +396,27 @@
 		return nil, err
 	}
 	copied, err = io.Copy(writer, imageRdr)
-=======
+	if err != nil {
+		return nil, err
+	}
+	if copied != imageSize {
+		return nil, fmt.Errorf("failed to copy source image to multipart request imageBytes=%v copiedBytes=%v", imageSize, copied)
+	}
+
+	// Write ModelId if present
+	if req.ModelId != nil {
+		if err := mw.WriteField("model_id", *req.ModelId); err != nil {
+			return nil, err
+		}
+	}
+
+	if err := mw.Close(); err != nil {
+		return nil, err
+	}
+
+	return mw, nil
+}
+
 func NewImageToTextMultipartWriter(w io.Writer, req GenImageToTextMultipartRequestBody) (*multipart.Writer, error) {
 	mw := multipart.NewWriter(w)
 	writer, err := mw.CreateFormFile("image", req.Image.Filename())
@@ -410,17 +429,10 @@
 		return nil, err
 	}
 	copied, err := io.Copy(writer, imageRdr)
->>>>>>> 726f7e22
-	if err != nil {
-		return nil, err
-	}
-	if copied != imageSize {
-<<<<<<< HEAD
-		return nil, fmt.Errorf("failed to copy source image to multipart request imageBytes=%v copiedBytes=%v", imageSize, copied)
-	}
-
-	// Write ModelId if present
-=======
+	if err != nil {
+		return nil, err
+	}
+	if copied != imageSize {
 		return nil, fmt.Errorf("failed to copy image to multipart request imageBytes=%v copiedBytes=%v", imageSize, copied)
 	}
 
@@ -429,7 +441,6 @@
 			return nil, err
 		}
 	}
->>>>>>> 726f7e22
 	if req.ModelId != nil {
 		if err := mw.WriteField("model_id", *req.ModelId); err != nil {
 			return nil, err
