--- conflicted
+++ resolved
@@ -453,55 +453,24 @@
 	return resp.JSON200, nil
 }
 
-<<<<<<< HEAD
-func (w *Worker) SketchToImage(ctx context.Context, req GenSketchToImageMultipartRequestBody) (*ImageResponse, error) {
-	c, err := w.borrowContainer(ctx, "sketch-to-image", *req.ModelId)
-=======
 func (w *Worker) ImageToText(ctx context.Context, req GenImageToTextMultipartRequestBody) (*ImageToTextResponse, error) {
 	c, err := w.borrowContainer(ctx, "image-to-text", *req.ModelId)
->>>>>>> 726f7e22
 	if err != nil {
 		return nil, err
 	}
 	defer w.returnContainer(c)
 
 	var buf bytes.Buffer
-<<<<<<< HEAD
-	mw, err := NewSketchToImageMultipartWriter(&buf, req)
-=======
 	mw, err := NewImageToTextMultipartWriter(&buf, req)
->>>>>>> 726f7e22
-	if err != nil {
-		return nil, err
-	}
-
-<<<<<<< HEAD
-	resp, err := c.Client.GenSketchToImageWithBodyWithResponse(ctx, mw.FormDataContentType(), &buf)
-=======
+	if err != nil {
+		return nil, err
+	}
+
 	resp, err := c.Client.GenImageToTextWithBodyWithResponse(ctx, mw.FormDataContentType(), &buf)
->>>>>>> 726f7e22
-	if err != nil {
-		return nil, err
-	}
-
-<<<<<<< HEAD
-	if resp.JSON422 != nil {
-		val, err := json.Marshal(resp.JSON422)
-		if err != nil {
-			return nil, err
-		}
-		slog.Error("sketch-to-image container returned 422", slog.String("err", string(val)))
-		return nil, errors.New("sketch-to-image container returned 422")
-	}
-
-	if resp.JSON400 != nil {
-		val, err := json.Marshal(resp.JSON400)
-		if err != nil {
-			return nil, err
-		}
-		slog.Error("sketch-to-image container returned 400", slog.String("err", string(val)))
-		return nil, errors.New("sketch-to-image container returned 400: " + resp.JSON400.Detail.Msg)
-=======
+	if err != nil {
+		return nil, err
+	}
+
 	if resp.JSON400 != nil {
 		val, err := json.Marshal(resp.JSON400)
 		if err != nil {
@@ -533,21 +502,63 @@
 		}
 		slog.Error("image-to-text container returned 422", slog.String("err", string(val)))
 		return nil, errors.New("image-to-text  container returned 422: " + string(val))
->>>>>>> 726f7e22
-	}
-
-	if resp.JSON500 != nil {
-		val, err := json.Marshal(resp.JSON500)
-		if err != nil {
-			return nil, err
-		}
-<<<<<<< HEAD
+	}
+
+	if resp.JSON500 != nil {
+		val, err := json.Marshal(resp.JSON500)
+		if err != nil {
+			return nil, err
+		}
+		slog.Error("image-to-text container returned 500", slog.String("err", string(val)))
+		return nil, errors.New("image-to-text container returned 500: " + resp.JSON500.Detail.Msg)
+	}
+
+	return resp.JSON200, nil
+}
+
+func (w *Worker) SketchToImage(ctx context.Context, req GenSketchToImageMultipartRequestBody) (*ImageResponse, error) {
+	c, err := w.borrowContainer(ctx, "sketch-to-image", *req.ModelId)
+	if err != nil {
+		return nil, err
+	}
+	defer w.returnContainer(c)
+
+	var buf bytes.Buffer
+	mw, err := NewSketchToImageMultipartWriter(&buf, req)
+	if err != nil {
+		return nil, err
+	}
+
+	resp, err := c.Client.GenSketchToImageWithBodyWithResponse(ctx, mw.FormDataContentType(), &buf)
+	if err != nil {
+		return nil, err
+	}
+
+	if resp.JSON422 != nil {
+		val, err := json.Marshal(resp.JSON422)
+		if err != nil {
+			return nil, err
+		}
+		slog.Error("sketch-to-image container returned 422", slog.String("err", string(val)))
+		return nil, errors.New("sketch-to-image container returned 422")
+	}
+
+	if resp.JSON400 != nil {
+		val, err := json.Marshal(resp.JSON400)
+		if err != nil {
+			return nil, err
+		}
+		slog.Error("sketch-to-image container returned 400", slog.String("err", string(val)))
+		return nil, errors.New("sketch-to-image container returned 400: " + resp.JSON400.Detail.Msg)
+	}
+
+	if resp.JSON500 != nil {
+		val, err := json.Marshal(resp.JSON500)
+		if err != nil {
+			return nil, err
+		}
 		slog.Error("sketch-to-image container returned 500", slog.String("err", string(val)))
 		return nil, errors.New("sketch-to-image container returned 500")
-=======
-		slog.Error("image-to-text container returned 500", slog.String("err", string(val)))
-		return nil, errors.New("image-to-text container returned 500: " + resp.JSON500.Detail.Msg)
->>>>>>> 726f7e22
 	}
 
 	return resp.JSON200, nil
