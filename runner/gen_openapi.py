import argparse
import copy
import json

import yaml
from app.main import app
from app.routes import (
    audio_to_text,
    health,
    image_to_image,
    image_to_video,
    segment_anything_2,
    text_to_image,
    upscale,
<<<<<<< HEAD
    live_portrait,
=======
    llm
>>>>>>> 0d96ac0f
)
from fastapi.openapi.utils import get_openapi
import subprocess
import logging

logging.basicConfig(
    level=logging.INFO,
    format="%(asctime)s - %(levelname)s - %(message)s",
    datefmt="%Y-%m-%d %H:%M:%S",
)
logger = logging.getLogger(__name__)

# Specify Endpoints for OpenAPI schema generation.
SERVERS = [
    {
        "url": "https://dream-gateway.livepeer.cloud",
        "description": "Livepeer Cloud Community Gateway",
    },
    {
        "url": "https://livepeer.studio/api/beta/generate",
        "description": "Livepeer Studio Gateway",
    },
]


def get_latest_git_release_tag() -> str:
    """
    Get the latest Git release tag that follows semantic versioning.

    Returns:
        The latest Git release tag, or None if an error occurred.
    """
    try:
        command = (
            "git tag -l 'v*' | grep -E '^v[0-9]+\\.[0-9]+\\.[0-9]+$' | sort -V | "
            "tail -n 1"
        )
        latest_tag = subprocess.check_output(command, shell=True, text=True)
        return latest_tag.strip()
    except subprocess.CalledProcessError as e:
        logger.error("Error occurred while getting the latest git tag: %s", e)
        return None
    except Exception as e:
        logger.error("Unexpected error: %s", e)
        return None


def translate_to_gateway(openapi: dict) -> dict:
    """Translate the OpenAPI schema from the 'runner' entrypoint to the 'gateway'
    entrypoint created by the https://github.com/livepeer/go-livepeer package.

    .. note::
        Differences between 'runner' and 'gateway' entrypoints:
        - 'health' endpoint is removed.
        - 'model_id' is enforced in all endpoints.
        - 'VideoResponse' schema is updated to match the Gateway's transcoded mp4
            response.

    Args:
        openapi: The OpenAPI schema to be translated.

    Returns:
        The translated OpenAPI schema.
    """
    # Remove 'health' related endpoints and schemas.
    openapi["paths"].pop("/health")
    openapi["components"]["schemas"].pop("HealthCheck")

    # Enforce 'model_id' in all endpoints
    for _, methods in openapi["paths"].items():
        for _, details in methods.items():
            if "requestBody" in details:
                for _, content_details in details["requestBody"]["content"].items():
                    if (
                        "schema" in content_details
                        and "$ref" in content_details["schema"]
                    ):
                        ref = content_details["schema"]["$ref"]
                        schema_name = ref.split("/")[-1]
                        schema = openapi["components"]["schemas"][schema_name]
                        if "model_id" in schema["properties"]:
                            schema["required"].append("model_id")

    # Update the 'VideoResponse' schema to match the Gateway's response.
    # NOTE: This is necessary because the Gateway transcodes the runner's response and
    # returns an mp4 file.
    openapi["components"]["schemas"]["VideoResponse"] = copy.deepcopy(
        openapi["components"]["schemas"]["ImageResponse"]
    )
    openapi["components"]["schemas"]["VideoResponse"]["title"] = "VideoResponse"

    return openapi


def write_openapi(fname: str, entrypoint: str = "runner", version: str = "0.0.0"):
    """Write OpenAPI schema to file.

    Args:
        fname: The file name to write to. The file extension determines the file
            type. Either 'json' or 'yaml'.
        entrypoint: The entrypoint to generate the OpenAPI schema for, either
            'gateway' or 'runner'. Default is 'runner'.
        version: The version to set in the OpenAPI schema. Default is '0.0.0'.
    """
    app.include_router(health.router)
    app.include_router(text_to_image.router)
    app.include_router(image_to_image.router)
    app.include_router(image_to_video.router)
    app.include_router(upscale.router)
    app.include_router(audio_to_text.router)
    app.include_router(live_portrait.router)    
    app.include_router(segment_anything_2.router)
    app.include_router(llm.router)

    logger.info(f"Generating OpenAPI schema for '{entrypoint}' entrypoint...")
    openapi = get_openapi(
        title="Livepeer AI Runner",
        version=version,
        openapi_version=app.openapi_version,
        description="An application to run AI pipelines",
        routes=app.routes,
        servers=SERVERS,
    )

    # Translate OpenAPI schema to 'gateway' side entrypoint if requested.
    if entrypoint == "gateway":
        logger.info(
            "Translating OpenAPI schema from 'runner' to 'gateway' entrypoint..."
        )
        openapi = translate_to_gateway(openapi)
        fname = f"gateway.{fname}"

    # Write OpenAPI schema to file.
    with open(fname, "w") as f:
        logger.info(f"Writing OpenAPI schema to '{fname}'...")
        if fname.endswith(".yaml"):
            yaml.dump(
                openapi,
                f,
                sort_keys=False,
            )
        else:
            json.dump(
                openapi,
                f,
                indent=4,  # Make human readable.
            )
        logger.info("OpenAPI schema generated and saved.")


if __name__ == "__main__":
    parser = argparse.ArgumentParser()
    parser.add_argument(
        "--type",
        type=str,
        choices=["json", "yaml"],
        default="yaml",
        help="File type to write to, either 'json' or 'yaml'. Default is 'yaml'",
    )
    parser.add_argument(
        "--entrypoint",
        type=str,
        choices=["runner", "gateway"],
        default=["runner", "gateway"],
        nargs="+",
        help=(
            "The entrypoint to generate the OpenAPI schema for, options are 'runner' "
            "and 'gateway'. Default is both."
        ),
    )
    parser.add_argument(
        "--version",
        type=str,
        default=None,
        help="The OpenAPI schema version. Default is latest Git semver tag.",
    )
    args = parser.parse_args()

    # Set the 'version' to the latest Git release tag.
    latest_tag = args.version if args.version else get_latest_git_release_tag()

    # Generate orchestrator and Gateway facing OpenAPI schemas.
    logger.info("Generating OpenAPI schema version: $latest_tag")
    for entrypoint in args.entrypoint:
        write_openapi(
            f"openapi.{args.type.lower()}", entrypoint=entrypoint, version=latest_tag
        )<|MERGE_RESOLUTION|>--- conflicted
+++ resolved
@@ -12,11 +12,8 @@
     segment_anything_2,
     text_to_image,
     upscale,
-<<<<<<< HEAD
     live_portrait,
-=======
     llm
->>>>>>> 0d96ac0f
 )
 from fastapi.openapi.utils import get_openapi
 import subprocess
