--- conflicted
+++ resolved
@@ -105,13 +105,9 @@
     openapi["components"]["schemas"]["VideoResponse"]["title"] = "VideoResponse"
 
     return openapi
-    
-
-<<<<<<< HEAD
-def write_openapi(fname, entrypoint="runner"):
-=======
+
+
 def write_openapi(fname: str, entrypoint: str = "runner", version: str = "0.0.0"):
->>>>>>> a6d233ca
     """Write OpenAPI schema to file.
 
     Args:
@@ -126,13 +122,9 @@
     app.include_router(image_to_image.router)
     app.include_router(image_to_video.router)
     app.include_router(audio_to_text.router)
-<<<<<<< HEAD
     app.include_router(frame_interpolation.router)
     app.include_router(upscale.router)
-
-=======
     app.include_router(segment_anything_2.router)
->>>>>>> a6d233ca
 
     logger.info(f"Generating OpenAPI schema for '{entrypoint}' entrypoint...")
     openapi = get_openapi(
@@ -198,10 +190,6 @@
     )
     args = parser.parse_args()
 
-<<<<<<< HEAD
-    write_openapi(f"openapi.{args.type.lower()}", args.entrypoint)
-
-=======
     # Set the 'version' to the latest Git release tag.
     latest_tag = args.version if args.version else get_latest_git_release_tag()
 
@@ -210,5 +198,4 @@
     for entrypoint in args.entrypoint:
         write_openapi(
             f"openapi.{args.type.lower()}", entrypoint=entrypoint, version=latest_tag
-        )
->>>>>>> a6d233ca
+        )