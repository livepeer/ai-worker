--- conflicted
+++ resolved
@@ -14,11 +14,8 @@
     segment_anything_2,
     text_to_image,
     upscale,
-<<<<<<< HEAD
+    llm,
     sketch_to_image,
-=======
-    llm
->>>>>>> 40fa0c22
 )
 from fastapi.openapi.utils import get_openapi
 
@@ -128,11 +125,8 @@
     app.include_router(upscale.router)
     app.include_router(audio_to_text.router)
     app.include_router(segment_anything_2.router)
-<<<<<<< HEAD
+    app.include_router(llm.router)
     app.include_router(sketch_to_image.router)
-=======
-    app.include_router(llm.router)
->>>>>>> 40fa0c22
 
     logger.info(f"Generating OpenAPI schema for '{entrypoint}' entrypoint...")
     openapi = get_openapi(
