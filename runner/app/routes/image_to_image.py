--- conflicted
+++ resolved
@@ -6,13 +6,9 @@
 import torch
 from app.dependencies import get_pipeline
 from app.pipelines.base import Pipeline
-<<<<<<< HEAD
 from app.routes.utils import HTTPError, ImageResponse, http_error, image_to_data_url
 from app.utils.errors import InferenceError, OutOfMemoryError
-=======
 from app.pipelines.utils.utils import LoraLoadingError
-from app.routes.util import HTTPError, ImageResponse, http_error, image_to_data_url
->>>>>>> 0d96ac0f
 from fastapi import APIRouter, Depends, File, Form, UploadFile, status
 from fastapi.responses import JSONResponse
 from fastapi.security import HTTPAuthorizationCredentials, HTTPBearer
@@ -37,9 +33,14 @@
     logger.error(
         f"ImageToImagePipeline pipeline error: {str(e)}"
     )  # Log the detailed error
-    if "CUDA out of memory" in str(e) or isinstance(e, OutOfMemoryError):
+    logger.exception(e) # TODO: Check if needed.
+    if "CUDA out of memory" in str(e) or isinstance(e, OutOfMemoryError) or isinstance(torch.cuda.OutOfMemoryError): # TODO: simplify condition.
         status_code = status.HTTP_400_BAD_REQUEST
         error_message = "Out of memory error. Try reducing input image resolution."
+        torch.cuda.empty_cache()
+    elif isinstance(e, LoraLoadingError):
+        status_code = status.HTTP_400_BAD_REQUEST
+        error_message = str(e)
     elif isinstance(e, InferenceError):
         status_code = status.HTTP_400_BAD_REQUEST
         error_message = str(e)
@@ -213,30 +214,10 @@
                 num_images_per_prompt=1,
                 num_inference_steps=num_inference_steps,
             )
-<<<<<<< HEAD
         except Exception as e:
             return handle_pipeline_error(e)
         images.extend(imgs)
         has_nsfw_concept.extend(nsfw_checks)
-=======
-            images.extend(imgs)
-            has_nsfw_concept.extend(nsfw_checks)
-        except LoraLoadingError as e:
-            logger.error(f"ImageToImagePipeline error: {e}")
-            return JSONResponse(
-                status_code=status.HTTP_400_BAD_REQUEST,
-                content=http_error(str(e)),
-            )
-        except Exception as e:
-            if isinstance(e, torch.cuda.OutOfMemoryError):
-                torch.cuda.empty_cache()
-            logger.error(f"ImageToImagePipeline error: {e}")
-            logger.exception(e)
-            return JSONResponse(
-                status_code=status.HTTP_500_INTERNAL_SERVER_ERROR,
-                content=http_error("ImageToImagePipeline error"),
-            )
->>>>>>> 0d96ac0f
 
     # TODO: Return None once Go codegen tool supports optional properties
     # OAPI 3.1 https://github.com/deepmap/oapi-codegen/issues/373
