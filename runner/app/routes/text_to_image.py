--- conflicted
+++ resolved
@@ -6,13 +6,9 @@
 import torch
 from app.dependencies import get_pipeline
 from app.pipelines.base import Pipeline
-<<<<<<< HEAD
 from app.routes.utils import HTTPError, ImageResponse, http_error, image_to_data_url
 from app.utils.errors import InferenceError, OutOfMemoryError
-=======
 from app.pipelines.utils.utils import LoraLoadingError
-from app.routes.util import HTTPError, ImageResponse, http_error, image_to_data_url
->>>>>>> 0d96ac0f
 from fastapi import APIRouter, Depends, status
 from fastapi.responses import JSONResponse
 from fastapi.security import HTTPAuthorizationCredentials, HTTPBearer
@@ -33,9 +29,13 @@
         A JSONResponse with the appropriate error message and status code.
     """
     logger.error(f"TextToImage pipeline error: {str(e)}")  # Log the detailed error
-    if "CUDA out of memory" in str(e) or isinstance(e, OutOfMemoryError):
+    if "CUDA out of memory" in str(e) or isinstance(e, OutOfMemoryError) or isinstance(e, torch.cuda.OutOfMemoryError): # TODO: Simplify.
         status_code = status.HTTP_400_BAD_REQUEST
         error_message = "Out of memory error. Try reducing output image resolution."
+        torch.cuda.empty_cache()
+    elif isinstance(e, LoraLoadingError):
+        status_code = status.HTTP_400_BAD_REQUEST
+        error_message = str(e)
     elif isinstance(e, InferenceError):
         status_code = status.HTTP_400_BAD_REQUEST
         error_message = str(e)
@@ -203,30 +203,10 @@
         kwargs = {k: v for k, v in params.model_dump().items() if k != "model_id"}
         try:
             imgs, nsfw_check = pipeline(**kwargs)
-<<<<<<< HEAD
         except Exception as e:
             return handle_pipeline_error(e)
         images.extend(imgs)
         has_nsfw_concept.extend(nsfw_check)
-=======
-            images.extend(imgs)
-            has_nsfw_concept.extend(nsfw_check)
-        except LoraLoadingError as e:
-            logger.error(f"TextToImagePipeline error: {e}")
-            return JSONResponse(
-                status_code=status.HTTP_400_BAD_REQUEST,
-                content=http_error(str(e)),
-            )
-        except Exception as e:
-            if isinstance(e, torch.cuda.OutOfMemoryError):
-                torch.cuda.empty_cache()
-            logger.error(f"TextToImagePipeline error: {e}")
-            logger.exception(e)
-            return JSONResponse(
-                status_code=status.HTTP_500_INTERNAL_SERVER_ERROR,
-                content=http_error("TextToImagePipeline error"),
-            )
->>>>>>> 0d96ac0f
 
     # TODO: Return None once Go codegen tool supports optional properties
     # OAPI 3.1 https://github.com/deepmap/oapi-codegen/issues/373
