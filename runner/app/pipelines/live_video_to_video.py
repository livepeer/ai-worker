import json
import logging
import os
import subprocess
import sys
import threading
import time
from pathlib import Path

from app.pipelines.base import Pipeline
from app.pipelines.utils import get_model_dir, get_torch_device
from app.utils.errors import InferenceError

logger = logging.getLogger(__name__)


class LiveVideoToVideoPipeline(Pipeline):
    def __init__(self, model_id: str):
        self.model_id = model_id
        self.model_dir = get_model_dir()
        self.torch_device = get_torch_device()
        self.infer_script_path = (
            Path(__file__).parent.parent / "live" / "infer.py"
        )
        self.process = None
        self.monitor_thread = None
        self.log_thread = None


    def __call__(  # type: ignore
        self, *, subscribe_url: str, publish_url: str, params: dict, **kwargs
    ):
        if self.process:
            raise RuntimeError("Pipeline already running")

        try:
<<<<<<< HEAD
            logger.info(f"Starting stream, subscribe={subscribe_url} publish={publish_url}")
            self.start_process(
                pipeline=self.model_id,  # we use the model_id as the pipeline name for now
                http_port=8888,
                subscribe_url=subscribe_url,
                publish_url=publish_url,
                initial_params=json.dumps(params),
                # TODO: set torch device from self.torch_device
            )
=======
            if not self.process:
                logger.info(f"Starting stream, subscribe={kwargs['subscribe_url']} publish={kwargs['publish_url']}, control={kwargs['control_url']}")    
                self.start_process(
                    pipeline=self.model_id,  # we use the model_id as the pipeline name for now
                    http_port=8888,
                    subscribe_url=kwargs["subscribe_url"],
                    publish_url=kwargs["publish_url"],
                    control_url=kwargs["control_url"],
                    initial_params=json.dumps(kwargs["params"]),
                    # TODO: set torch device from self.torch_device
                )
            logger.info(f"Starting stream, subscribe={kwargs['subscribe_url']} publish={kwargs['publish_url']}, control={kwargs['control_url']}")
            return
>>>>>>> 04aaa59e
        except Exception as e:
            raise InferenceError(original_exception=e)

    def start_process(self, **kwargs):
        cmd = ["python", str(self.infer_script_path)]

        # Add any additional kwargs as command-line arguments
        for key, value in kwargs.items():
            kebab_key = key.replace("_", "-")
            if isinstance(value, str):
                escaped_value = str(value).replace("'", "'\\''")
                cmd.extend([f"--{kebab_key}", f"{escaped_value}"])
            else:
                cmd.extend([f"--{kebab_key}", f"{value}"])

        env = os.environ.copy()
        env["HUGGINGFACE_HUB_CACHE"] = self.model_dir

        try:
            self.process = subprocess.Popen(
                cmd, stdout=subprocess.PIPE, stderr=subprocess.STDOUT, text=True, env=env
            )

            self.monitor_thread = threading.Thread(target=self.monitor_process)
            self.monitor_thread.start()
            self.log_thread = threading.Thread(target=log_output, args=(self.process.stdout,))
            self.log_thread.start()

        except subprocess.CalledProcessError as e:
            raise InferenceError(f"Error starting infer.py: {e}")

    def monitor_process(self):
        while True:
            return_code = self.process.poll()
            if return_code is not None:
                logger.info(f"infer.py process completed. Return code: {return_code}")
                if return_code != 0:
                    _, stderr = self.process.communicate()
                    logger.error(
                        f"infer.py process failed with return code {return_code}. Error: {stderr}"
                    )
                else:
                    # If process exited cleanly (return code 0) and exit the main process
                    logger.info("infer.py process exited cleanly, shutting down...")
                    sys.exit(0)
                break

            logger.info("infer.py process is running...")
            time.sleep(10)

    def stop_process(self):
        if self.process:
            self.process.terminate()
        if self.monitor_thread:
            self.monitor_thread.join()
        if self.log_thread:
            self.log_thread.join()

    def __str__(self) -> str:
        return f"VideoToVideoPipeline model_id={self.model_id}"


def log_output(f):
    for line in f:
        sys.stderr.write(line)<|MERGE_RESOLUTION|>--- conflicted
+++ resolved
@@ -28,37 +28,25 @@
 
 
     def __call__(  # type: ignore
-        self, *, subscribe_url: str, publish_url: str, params: dict, **kwargs
+        self, *, subscribe_url: str, publish_url: str, control_url: str, params: dict, **kwargs
     ):
         if self.process:
             raise RuntimeError("Pipeline already running")
 
         try:
-<<<<<<< HEAD
-            logger.info(f"Starting stream, subscribe={subscribe_url} publish={publish_url}")
-            self.start_process(
-                pipeline=self.model_id,  # we use the model_id as the pipeline name for now
-                http_port=8888,
-                subscribe_url=subscribe_url,
-                publish_url=publish_url,
-                initial_params=json.dumps(params),
-                # TODO: set torch device from self.torch_device
-            )
-=======
             if not self.process:
-                logger.info(f"Starting stream, subscribe={kwargs['subscribe_url']} publish={kwargs['publish_url']}, control={kwargs['control_url']}")    
+                logger.info(f"Starting stream, subscribe={subscribe_url} publish={publish_url}, control={control_url}")
                 self.start_process(
                     pipeline=self.model_id,  # we use the model_id as the pipeline name for now
                     http_port=8888,
-                    subscribe_url=kwargs["subscribe_url"],
-                    publish_url=kwargs["publish_url"],
-                    control_url=kwargs["control_url"],
-                    initial_params=json.dumps(kwargs["params"]),
+                    subscribe_url=subscribe_url,
+                    publish_url=publish_url,
+                    control_url=control_url,
+                    initial_params=json.dumps(params),
                     # TODO: set torch device from self.torch_device
                 )
-            logger.info(f"Starting stream, subscribe={kwargs['subscribe_url']} publish={kwargs['publish_url']}, control={kwargs['control_url']}")
+            logger.info(f"Starting stream, subscribe={subscribe_url} publish={publish_url}, control={control_url}")
             return
->>>>>>> 04aaa59e
         except Exception as e:
             raise InferenceError(original_exception=e)
 
