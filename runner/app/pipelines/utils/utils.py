"""This module contains several utility functions."""

import os
import re
import cv2
import glob
import json
import torch
<<<<<<< HEAD
import logging
import tempfile
import numpy as np

=======
from diffusers.pipelines.pipeline_utils import DiffusionPipeline
>>>>>>> b872da9c
from PIL import Image
from pathlib import Path
from torch import dtype as TorchDtype
from torchvision.transforms import v2
from transformers import CLIPImageProcessor
from typing import Dict, Optional, List, Any
from diffusers.pipelines.pipeline_utils import DiffusionPipeline
from diffusers.pipelines.stable_diffusion import StableDiffusionSafetyChecker

logger = logging.getLogger(__name__)

LORA_LIMIT = 4  # Max number of LoRas that can be requested at once.
LORA_MAX_LOADED = 12  # Number of LoRas to keep in memory.
LORA_FREE_VRAM_THRESHOLD = 2.0  # VRAM threshold (GB) to start evicting LoRas.


def get_model_dir() -> Path:
    return Path(os.environ["MODEL_DIR"])


def get_model_path(model_id: str) -> Path:
    return get_model_dir() / model_id.lower()


def get_torch_device():
    if torch.cuda.is_available():
        return torch.device("cuda")
    elif torch.backends.mps.is_available():
        return torch.device("mps")
    else:
        return torch.device("cpu")


def validate_torch_device(device_name: str) -> bool:
    """Checks if the given PyTorch device name is valid and available.

    Args:
        device_name: Name of the device ('cuda:0', 'cuda', 'cpu').

    Returns:
        True if valid and available, False otherwise.
    """
    try:
        device = torch.device(device_name)
        if device.type == "cuda":
            # Check if CUDA is available and the specified index is within range
            if device.index is None:
                return torch.cuda.is_available()
            else:
                return device.index < torch.cuda.device_count()
        return True
    except RuntimeError:
        return False


def is_lightning_model(model_id: str) -> bool:
    """Checks if the model is a Lightning model.

    Args:
        model_id: Model ID.

    Returns:
        True if the model is a Lightning model, False otherwise.
    """
    return re.search(r"[-_]lightning", model_id, re.IGNORECASE) is not None


def is_turbo_model(model_id: str) -> bool:
    """Checks if the model is a Turbo model.

    Args:
        model_id: Model ID.

    Returns:
        True if the model is a Turbo model, False otherwise.
    """
    return re.search(r"[-_]turbo", model_id, re.IGNORECASE) is not None


def split_prompt(
    input_prompt: str,
    separator: str = "|",
    key_prefix: str = "prompt",
    max_splits: int = -1,
) -> Dict[str, str]:
    """Splits an input prompt into prompts, including the main prompt, with customizable
    key naming.

    Args:
        input_prompt (str): The input prompt string to be split.
        separator (str): The character used to split the input prompt. Defaults to '|'.
        key_prefix (str): Prefix for keys in the returned dictionary for all prompts,
            including the main prompt. Defaults to 'prompt'.
        max_splits (int): Maximum number of splits to perform. Defaults to -1 (no
            limit).

    Returns:
        Dict[str, str]: A dictionary of all prompts, including the main prompt.
    """
    prompts = [
        prompt.strip()
        for prompt in input_prompt.split(separator, max_splits)
        if prompt.strip()
    ]
    if not prompts:
        return {}

    start_index = max(1, len(prompts) - max_splits) if max_splits >= 0 else 1

    prompt_dict = {f"{key_prefix}": prompts[0]}
    prompt_dict.update(
        {
            f"{key_prefix}_{i+1}": prompt
            for i, prompt in enumerate(prompts[1:], start=start_index)
        }
    )

    return prompt_dict

def video_shredder(video_data, is_file_path=True) -> np.ndarray:
    """
    Extract frames from a video file or in-memory video data and return them as a NumPy array.

    Args:
        video_data (str or BytesIO): Path to the input video file or in-memory video data.
        is_file_path (bool): Indicates if video_data is a file path (True) or in-memory data (False).

    Returns:
        np.ndarray: Array of frames with shape (num_frames, height, width, channels).
    """
    if is_file_path:
        # Handle file-based video input
        video_capture = cv2.VideoCapture(video_data)
    else:
        # Handle in-memory video input
        # Create a temporary file to store in-memory video data
        with tempfile.NamedTemporaryFile(delete=False, suffix='.mp4') as temp_file:
            temp_file.write(video_data)
            temp_file_path = temp_file.name

        # Open the temporary video file
        video_capture = cv2.VideoCapture(temp_file_path)

    if not video_capture.isOpened():
        raise ValueError("Error opening video data")

    frames = []
    success, frame = video_capture.read()

    while success:
        frames.append(frame)
        success, frame = video_capture.read()

    video_capture.release()

    # Delete the temporary file if it was created
    if not is_file_path:
        os.remove(temp_file_path)

    # Convert list of frames to a NumPy array
    frames_array = np.array(frames)
    print(f"Extracted {frames_array.shape[0]} frames from video in shape of {frames_array.shape}")

    return frames_array

class SafetyChecker:
    """Checks images for unsafe or inappropriate content using a pretrained model.

    Attributes:
        device (str): Device for inference.
    """

    def __init__(
        self,
        device: Optional[str] = "cuda",
        dtype: Optional[TorchDtype] = torch.float16,
    ):
        """Initializes the SafetyChecker.

        Args:
            device: Device for inference. Defaults to "cuda".
            dtype: Data type for inference. Defaults to `torch.float16`.
        """
        device = device.lower() if device else device
        if not validate_torch_device(device):
            default_device = get_torch_device()
            logger.warning(
                f"Device '{device}' not found. Defaulting to '{default_device}'."
            )
            device = default_device

        self.device = device
        self._dtype = dtype
        
        from diffusers.pipelines.stable_diffusion import StableDiffusionSafetyChecker
        self._safety_checker = StableDiffusionSafetyChecker.from_pretrained(
            "CompVis/stable-diffusion-safety-checker"
        ).to(self.device)
        self._feature_extractor = CLIPImageProcessor.from_pretrained(
            "openai/clip-vit-base-patch32"
        )

    def check_nsfw_images(
        self, images: list[Image.Image]
    ) -> tuple[list[Image.Image], list[bool]]:
        """Checks images for unsafe content.

        Args:
            images: Images to check.

        Returns:
            Tuple of images and corresponding NSFW flags.
        """
        safety_checker_input = self._feature_extractor(images, return_tensors="pt").to(
            self.device
        )
        images_np = [np.array(img) for img in images]
        _, has_nsfw_concept = self._safety_checker(
            images=images_np,
            clip_input=safety_checker_input.pixel_values.to(self._dtype),
        )
        return images, has_nsfw_concept


def natural_sort_key(s):
    """
    Sort in a natural order, separating strings into a list of strings and integers.
    This handles leading zeros and case insensitivity.
    """
    return [
        int(text) if text.isdigit() else text.lower()
        for text in re.split(r'([0-9]+)', os.path.basename(s))
    ]

class DirectoryReader:
    def __init__(self, dir: str):
        self.paths = sorted(
            glob.glob(os.path.join(dir, "*")),
            key=natural_sort_key
        )
        self.nb_frames = len(self.paths)
        self.idx = 0

        assert self.nb_frames > 0, "no frames found in directory"

        first_img = Image.open(self.paths[0])
        self.height = first_img.height
        self.width = first_img.width

    def get_resolution(self):
        return self.height, self.width

    def reset(self):
        self.idx = 0  # Reset the index counter to 0

    def get_frame(self):
        if self.idx >= self.nb_frames:
            return None
        path = self.paths[self.idx]
        try:
            img = Image.open(path)
            transforms = v2.Compose([v2.ToImage(), v2.ToDtype(torch.float32, scale=True)])
            frame = transforms(img)
            self.idx += 1
            return frame
        except Exception as e:
            logger.error(f"Error reading frame {self.idx}: {e}")
            return None

class DirectoryWriter:
    def __init__(self, dir: str):
        self.dir = dir
        self.idx = 0

    def open(self):
        return

    def close(self):
        return

    def write_frame(self, frame: torch.Tensor):
        path = f"{self.dir}/{self.idx}.png"
        self.idx += 1

        transforms = v2.Compose([v2.ToPILImage()])
        transforms(frame.squeeze(0)).save(path)

def is_numeric(val: Any) -> bool:
    """Check if the given value is numeric.

    Args:
        s: Value to check.

    Returns:
        True if the value is numeric, False otherwise.
    """
    try:
        float(val)
        return True
    except (ValueError, TypeError):
        return False


class LoraLoadingError(Exception):
    """Exception raised for errors during LoRa loading."""

    def __init__(self, message="Error loading LoRas", original_exception=None):
        """Initialize the exception.
        Args:
            message: The error message.
            original_exception: The original exception that caused the error.
        """
        if original_exception:
            message = f"{message}: {original_exception}"
        super().__init__(message)
        self.original_exception = original_exception


class LoraLoader:
    """Utility class to load LoRas and set their weights into a given pipeline.

    Attributes:
        pipeline: Diffusion pipeline on which the LoRas are loaded.
        loras_enabled: Flag to enable or disable LoRas.
    """

    def __init__(self, pipeline: DiffusionPipeline):
        """Initializes the LoraLoader.

        Args:
            pipeline: Diffusion pipeline to load LoRas into.
        """
        self.pipeline = pipeline
        self.loras_enabled = False

    def _get_loaded_loras(self) -> List[str]:
        """Returns the names of the loaded LoRas.

        Returns:
            List of loaded LoRa names.
        """
        loaded_loras_dict = self.pipeline.get_list_adapters()
        seen = set()
        return [
            lora
            for loras in loaded_loras_dict.values()
            for lora in loras
            if lora not in seen and not seen.add(lora)
        ]

    def _evict_loras_if_needed(self, request_loras: dict) -> None:
        """Evict the oldest unused LoRa until free memory is above the threshold or the
        number of loaded LoRas is below the maximum allowed.

        Args:
            request_loras: list of requested LoRas.
        """
        while True:
            free_memory_gb = (
                torch.cuda.mem_get_info(device=self.pipeline.device)[0] / 1024**3
            )
            loaded_loras = self._get_loaded_loras()
            memory_limit_reached = free_memory_gb < LORA_FREE_VRAM_THRESHOLD

            # Break if memory is sufficient, LoRas within limit, or no LoRas to evict.
            if (
                not memory_limit_reached
                and len(loaded_loras) < LORA_MAX_LOADED
                or not any(lora not in request_loras for lora in loaded_loras)
            ):
                break

            # Evict the oldest unused LoRa.
            for lora in loaded_loras:
                if lora not in request_loras:
                    self.pipeline.delete_adapters(lora)
                    break
        if memory_limit_reached:
            torch.cuda.empty_cache()

    def load_loras(self, loras_json: str) -> None:
        """Loads LoRas and sets their weights into the pipeline managed by this
        LoraLoader.

        Args:
            loras_json: A JSON string containing key-value pairs, where the key is the
                repository to load LoRas from and the value is the strength (a float
                with a minimum value of 0.0) to assign to the LoRa.

        Raises:
            LoraLoadingError: If an error occurs during LoRa loading.
        """
        try:
            lora_dict = json.loads(loras_json)
        except json.JSONDecodeError:
            error_message = f"Unable to parse '{loras_json}' as JSON."
            logger.warning(error_message)
            raise LoraLoadingError(error_message)

        # Parse Lora strengths and check for invalid values.
        invalid_loras = {
            adapter: val
            for adapter, val in lora_dict.items()
            if not is_numeric(val) or float(val) < 0.0
        }
        if invalid_loras:
            error_message = (
                "All strengths must be numbers greater than or equal to 0.0."
            )
            logger.warning(error_message)
            raise LoraLoadingError(error_message)
        lora_dict = {adapter: float(val) for adapter, val in lora_dict.items()}

        # Disable LoRas if none are provided.
        if not lora_dict:
            self.disable_loras()
            return

        # Limit the number of active loras to prevent pipeline slowdown.
        if len(lora_dict) > LORA_LIMIT:
            raise LoraLoadingError(f"Too many LoRas provided. Maximum is {LORA_LIMIT}.")

        # Re-enable LoRas if they were disabled.
        self.enable_loras()

        # Load new LoRa adapters.
        loaded_loras = self._get_loaded_loras()
        try:
            for adapter in lora_dict.keys():
                # Load new Lora weights and evict the oldest unused Lora if necessary.
                if adapter not in loaded_loras:
                    self.pipeline.load_lora_weights(adapter, adapter_name=adapter)
                    self._evict_loras_if_needed(list(lora_dict.keys()))
        except Exception as e:
            # Delete failed adapter and log the error.
            self.pipeline.delete_adapters(adapter)
            torch.cuda.empty_cache()
            if "not found in the base model" in str(e):
                error_message = (
                    "LoRa incompatible with base model: "
                    f"'{self.pipeline.name_or_path}'"
                )
            elif getattr(e, "server_message", "") == "Repository not found":
                error_message = f"LoRa repository '{adapter}' not found"
            else:
                error_message = f"Unable to load LoRas for adapter '{adapter}'"
                logger.exception(e)
            raise LoraLoadingError(error_message)

        # Set unused LoRas strengths to 0.0.
        for lora in loaded_loras:
            if lora not in lora_dict:
                lora_dict[lora] = 0.0

        # Set the lora adapter strengths.
        self.pipeline.set_adapters(*map(list, zip(*lora_dict.items())))

    def disable_loras(self) -> None:
        """Disables all LoRas in the pipeline."""
        if self.loras_enabled:
            self.pipeline.disable_lora()
            self.loras_enabled = False

    def enable_loras(self) -> None:
        """Enables all LoRas in the pipeline."""
        if not self.loras_enabled:
            self.pipeline.enable_lora()
            self.loras_enabled = True<|MERGE_RESOLUTION|>--- conflicted
+++ resolved
@@ -6,14 +6,10 @@
 import glob
 import json
 import torch
-<<<<<<< HEAD
 import logging
 import tempfile
 import numpy as np
 
-=======
-from diffusers.pipelines.pipeline_utils import DiffusionPipeline
->>>>>>> b872da9c
 from PIL import Image
 from pathlib import Path
 from torch import dtype as TorchDtype
@@ -21,7 +17,9 @@
 from transformers import CLIPImageProcessor
 from typing import Dict, Optional, List, Any
 from diffusers.pipelines.pipeline_utils import DiffusionPipeline
-from diffusers.pipelines.stable_diffusion import StableDiffusionSafetyChecker
+from PIL import Image
+from torch import dtype as TorchDtype
+from transformers import CLIPImageProcessor
 
 logger = logging.getLogger(__name__)
 
