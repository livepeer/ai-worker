--- conflicted
+++ resolved
@@ -368,13 +368,6 @@
             self.pipeline.enable_lora()
             self.loras_enabled = True
 
-<<<<<<< HEAD
-@dataclass
-class DetectionFrame:
-    pts: float
-    time_base: float
-    image: Image
-=======
 
 class MemoryInfo:
     def __init__(self, gpu_memory, cpu_memory, num_gpus):
@@ -396,4 +389,10 @@
                              cpu_memory=cpu_memory, num_gpus=num_gpus)
 
     return memory_info
->>>>>>> 5237d5c1
+
+
+@dataclass
+class DetectionFrame:
+    pts: float
+    time_base: float
+    image: Image