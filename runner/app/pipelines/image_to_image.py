from app.pipelines.base import Pipeline
from app.pipelines.util import get_torch_device, get_model_dir, SafetyChecker

from diffusers import (
    AutoPipelineForImage2Image,
    StableDiffusionXLPipeline,
    UNet2DConditionModel,
    EulerDiscreteScheduler,
    EulerAncestralDiscreteScheduler,
    StableDiffusionInstructPix2PixPipeline
)
from safetensors.torch import load_file
from huggingface_hub import file_download, hf_hub_download
import torch
import PIL
<<<<<<< HEAD
import random
from typing import List, Tuple
=======
from typing import List, Tuple, Optional
>>>>>>> ace582cd
import logging
import os

from PIL import ImageFile

ImageFile.LOAD_TRUNCATED_IMAGES = True

logger = logging.getLogger(__name__)

SDXL_LIGHTNING_MODEL_ID = "ByteDance/SDXL-Lightning"

# https://huggingface.co/timbrooks/instruct-pix2pix
INSTRUCT_PIX2PIX_MODEL_ID = "timbrooks/instruct-pix2pix"

class ImageToImagePipeline(Pipeline):
    def __init__(self, model_id: str):
        kwargs = {"cache_dir": get_model_dir()}

        torch_device = get_torch_device()
        folder_name = file_download.repo_folder_name(
            repo_id=model_id, repo_type="model"
        )
        folder_path = os.path.join(get_model_dir(), folder_name)
        has_fp16_variant = (
            any(
                ".fp16.safetensors" in fname
                for _, _, files in os.walk(folder_path)
                for fname in files
            )
            or SDXL_LIGHTNING_MODEL_ID in model_id
        )
        if torch_device != "cpu" and has_fp16_variant:
            logger.info("ImageToImagePipeline loading fp16 variant for %s", model_id)

            kwargs["torch_dtype"] = torch.float16
            kwargs["variant"] = "fp16"

        self.model_id = model_id

        # Special case SDXL-Lightning because the unet for SDXL needs to be swapped
        if SDXL_LIGHTNING_MODEL_ID in model_id:
            base = "stabilityai/stable-diffusion-xl-base-1.0"

            # ByteDance/SDXL-Lightning-2step
            if "2step" in model_id:
                unet_id = "sdxl_lightning_2step_unet"
            # ByteDance/SDXL-Lightning-4step
            elif "4step" in model_id:
                unet_id = "sdxl_lightning_4step_unet"
            # ByteDance/SDXL-Lightning-8step
            elif "8step" in model_id:
                unet_id = "sdxl_lightning_8step_unet"
            else:
                # Default to 2step
                unet_id = "sdxl_lightning_2step_unet"

            unet = UNet2DConditionModel.from_config(
                base, subfolder="unet", cache_dir=kwargs["cache_dir"]
            ).to(torch_device, kwargs["torch_dtype"])
            unet.load_state_dict(
                load_file(
                    hf_hub_download(
                        SDXL_LIGHTNING_MODEL_ID,
                        f"{unet_id}.safetensors",
                        cache_dir=kwargs["cache_dir"],
                    ),
                    device=str(torch_device),
                )
            )

            self.ldm = StableDiffusionXLPipeline.from_pretrained(
                base, unet=unet, **kwargs
            ).to(torch_device)

            self.ldm.scheduler = EulerDiscreteScheduler.from_config(
                self.ldm.scheduler.config, timestep_spacing="trailing"
            )
        elif INSTRUCT_PIX2PIX_MODEL_ID in model_id:
            if "image_guidance_scale" not in kwargs:
                kwargs["image_guidance_scale"] = round(random.uniform(1.2, 1.8), ndigits=2)
            if "num_inference_steps" not in kwargs:
                kwargs["num_inference_steps"] = 10
            # Initialize the pipeline for the InstructPix2Pix model
            self.ldm = StableDiffusionInstructPix2PixPipeline.from_pretrained(
                model_id, **kwargs
            ).to(torch_device)
            # Assign the scheduler for the InstructPix2Pix model
            self.ldm.scheduler = EulerAncestralDiscreteScheduler.from_config(self.ldm.scheduler.config)
        else:
            self.ldm = AutoPipelineForImage2Image.from_pretrained(
                model_id, **kwargs
            ).to(torch_device)

        sfast_enabled = os.getenv("SFAST", "").strip().lower() == "true"
        deepcache_enabled = os.getenv("DEEPCACHE", "").strip().lower() == "true"
        if sfast_enabled and deepcache_enabled:
            logger.warning(
                "Both 'SFAST' and 'DEEPCACHE' are enabled. This is not recommended "
                "as it may lead to suboptimal performance. Please disable one of them."
            )

        if sfast_enabled:
            logger.info(
                "ImageToImagePipeline will be dynamically compiled with stable-fast "
                "for %s",
                model_id,
            )
            from app.pipelines.optim.sfast import compile_model

            self.ldm = compile_model(self.ldm)

            # Warm-up the pipeline.
            # TODO: Not yet supported for ImageToImagePipeline.
            if os.getenv("SFAST_WARMUP", "true").lower() == "true":
                logger.warning(
                    "The 'SFAST_WARMUP' flag is not yet supported for the "
                    "ImageToImagePipeline and will be ignored. As a result the first "
                    "call may be slow if 'SFAST' is enabled."
                )

        if deepcache_enabled:
            logger.info(
                "TextToImagePipeline will be optimized with DeepCache for %s",
                model_id,
            )
            from app.pipelines.optim.deepcache import enable_deepcache

            self.ldm = enable_deepcache(self.ldm)

        safety_checker_device = os.getenv("SAFETY_CHECKER_DEVICE", "cuda").lower()
        self._safety_checker = SafetyChecker(device=safety_checker_device)

    def __call__(
        self, prompt: str, image: PIL.Image, **kwargs
    ) -> Tuple[List[PIL.Image], List[Optional[bool]]]:
        seed = kwargs.pop("seed", None)
        safety_check = kwargs.pop("safety_check", True)

        if seed is not None:
            if isinstance(seed, int):
                kwargs["generator"] = torch.Generator(get_torch_device()).manual_seed(
                    seed
                )
            elif isinstance(seed, list):
                kwargs["generator"] = [
                    torch.Generator(get_torch_device()).manual_seed(s) for s in seed
                ]

        if (
            self.model_id == "stabilityai/sdxl-turbo"
            or self.model_id == "stabilityai/sd-turbo"
        ):
            # SD turbo models were trained without guidance_scale so
            # it should be set to 0
            kwargs["guidance_scale"] = 0.0

            # num_inference_steps * strength should be >= 1 because
            # the pipeline will be run for int(num_inference_steps * strength) steps
            if "strength" not in kwargs:
                kwargs["strength"] = 0.5

            if "num_inference_steps" not in kwargs:
                kwargs["num_inference_steps"] = 2
        elif SDXL_LIGHTNING_MODEL_ID in self.model_id:
            # SDXL-Lightning models should have guidance_scale = 0 and use
            # the correct number of inference steps for the unet checkpoint loaded
            kwargs["guidance_scale"] = 0.0

            if "2step" in self.model_id:
                kwargs["num_inference_steps"] = 2
            elif "4step" in self.model_id:
                kwargs["num_inference_steps"] = 4
            elif "8step" in self.model_id:
                kwargs["num_inference_steps"] = 8
            else:
                # Default to 2step
                kwargs["num_inference_steps"] = 2

        output = self.ldm(prompt, image=image, **kwargs)

        if safety_check:
            _, has_nsfw_concept = self._safety_checker.check_nsfw_images(output.images)
        else:
            has_nsfw_concept = [None] * len(output.images)

        return output.images, has_nsfw_concept

    def __str__(self) -> str:
        return f"ImageToImagePipeline model_id={self.model_id}"<|MERGE_RESOLUTION|>--- conflicted
+++ resolved
@@ -13,14 +13,10 @@
 from huggingface_hub import file_download, hf_hub_download
 import torch
 import PIL
-<<<<<<< HEAD
-import random
-from typing import List, Tuple
-=======
 from typing import List, Tuple, Optional
->>>>>>> ace582cd
 import logging
 import os
+import random
 
 from PIL import ImageFile
 
