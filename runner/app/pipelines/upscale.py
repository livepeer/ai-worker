--- conflicted
+++ resolved
@@ -1,10 +1,6 @@
 import logging
 import os
 import time
-<<<<<<< HEAD
-from compel import Compel, ReturnedEmbeddingsType 
-=======
->>>>>>> a6d233ca
 from typing import List, Optional, Tuple
 
 import PIL
@@ -133,9 +129,10 @@
                     torch.Generator(get_torch_device()).manual_seed(s) for s in seed
                 ]
 
-<<<<<<< HEAD
-        if num_inference_steps is None or num_inference_steps < 1:
-            kwargs.pop("num_inference_steps", None)
+        if "num_inference_steps" in kwargs and (
+            kwargs["num_inference_steps"] is None or kwargs["num_inference_steps"] < 1
+        ):
+            del kwargs["num_inference_steps"]
 
         # trying differnt configs of promp_embed for different models
         try:
@@ -160,14 +157,6 @@
             except Exception as e:
                 logging.info(f"Failed to generate prompt and pooled embeddings: {e}. Trying normal prompt.")
                 output = self.ldm(prompt, image=image, **kwargs)
-=======
-        if "num_inference_steps" in kwargs and (
-            kwargs["num_inference_steps"] is None or kwargs["num_inference_steps"] < 1
-        ):
-            del kwargs["num_inference_steps"]
-
-        output = self.ldm(prompt, image=image, **kwargs)
->>>>>>> a6d233ca
 
         if safety_check:
             _, has_nsfw_concept = self._safety_checker.check_nsfw_images(output.images)
