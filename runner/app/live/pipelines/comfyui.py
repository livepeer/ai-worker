--- conflicted
+++ resolved
@@ -13,14 +13,6 @@
 import logging
 
 COMFY_UI_WORKSPACE_ENV = "COMFY_UI_WORKSPACE"
-<<<<<<< HEAD
-DEFAULT_WORKFLOW_JSON = '''
-{
-  "1": {
-    "inputs": {
-      "precision": "auto",
-      "mode": "human"
-=======
 DEFAULT_WORKFLOW_JSON = {
     "1": {
         "inputs": {
@@ -30,111 +22,24 @@
         "_meta": {
             "title": "SaveTensor"
         }
->>>>>>> 596ffb55
     },
-    "class_type": "DownloadAndLoadLivePortraitModels",
-    "_meta": {
-      "title": "(Down)Load LivePortraitModels"
+    "2": {
+        "inputs": {
+            "engine": "depth_anything_vitl14-fp16.engine",
+            "images": ["3", 0]
+        },
+        "class_type": "DepthAnythingTensorrt",
+        "_meta": {
+            "title": "Depth Anything Tensorrt"
+        }
+    },
+    "3": {
+        "inputs": {},
+        "class_type": "LoadTensor",
+        "_meta": {
+            "title": "LoadTensor"
+        }
     }
-  },
-  "189": {
-    "inputs": {
-      "dsize": 512,
-      "scale": 2.34,
-      "vx_ratio": 0.099,
-      "vy_ratio": 0.148,
-      "face_index": 0,
-      "face_index_order": "large-small",
-      "rotate": false,
-      "pipeline": [
-        "1",
-        0
-      ],
-      "cropper": [
-        "204",
-        0
-      ],
-      "source_image": [
-        "210",
-        0
-      ]
-    },
-    "class_type": "LivePortraitCropper",
-    "_meta": {
-      "title": "LivePortrait Cropper"
-    }
-  },
-  "190": {
-    "inputs": {
-      "lip_zero": false,
-      "lip_zero_threshold": 0.03,
-      "stitching": true,
-      "delta_multiplier": 1,
-      "mismatch_method": "constant",
-      "relative_motion_mode": "single_frame",
-      "driving_smooth_observation_variance": 0.000003,
-      "expression_friendly": false,
-      "expression_friendly_multiplier": 1,
-      "pipeline": [
-        "1",
-        0
-      ],
-      "crop_info": [
-        "189",
-        1
-      ],
-      "source_image": [
-        "210",
-        0
-      ],
-      "driving_images": [
-        "196",
-        0
-      ]
-    },
-    "class_type": "LivePortraitProcess",
-    "_meta": {
-      "title": "LivePortrait Process"
-    }
-  },
-  "196": {
-    "inputs": {},
-    "class_type": "LoadTensor",
-    "_meta": {
-      "title": "LoadTensor"
-    }
-  },
-  "204": {
-    "inputs": {
-      "landmarkrunner_onnx_device": "torch_gpu",
-      "keep_model_loaded": true
-    },
-    "class_type": "LivePortraitLoadMediaPipeCropper",
-    "_meta": {
-      "title": "LivePortrait Load MediaPipeCropper"
-    }
-  },
-  "210": {
-    "inputs": {
-      "url_or_path": "https://raw.githubusercontent.com/kijai/ComfyUI-LivePortraitKJ/refs/heads/main/assets/examples/source/s7.jpg"
-    },
-    "class_type": "LoadImageFromUrlOrPath",
-    "_meta": {
-      "title": "LoadImageFromUrlOrPath"
-    }
-  },
-  "211": {
-      "inputs": {
-        "images": [
-          "190",
-          0
-      ]
-    },
-    "class_type": "SaveTensor",
-    "_meta": {
-      "title": "SaveTensor"
-    }
-  }
 }
 
 
@@ -163,6 +68,7 @@
                 raise ValueError("Provided prompt string must be valid JSON")
 
         raise ValueError("Prompt must be either a JSON object or such JSON object serialized as a string")
+
 
 class ComfyUI(Pipeline):
     def __init__(self, **params):
