import argparse
import asyncio
import json
import logging
import signal
import sys
import os
import traceback
from typing import List
import logging

from streamer import PipelineStreamer
from trickle import TrickleSubscriber

# loads neighbouring modules with absolute paths
infer_root = os.path.abspath(os.path.dirname(__file__))
sys.path.insert(0, infer_root)

from params_api import start_http_server
from streamer.trickle import TrickleStreamer
from streamer.zeromq import ZeroMQStreamer


<<<<<<< HEAD
async def main(http_port: int, stream_protocol: str, subscribe_url: str, publish_url: str, pipeline: str, input_timeout: int, params: dict):
=======
async def main(http_port: int, stream_protocol: str, subscribe_url: str, publish_url: str, control_url: str, pipeline: str, params: dict):
>>>>>>> 04aaa59e
    if stream_protocol == "trickle":
        handler = TrickleStreamer(subscribe_url, publish_url, pipeline, input_timeout, params or {})
    elif stream_protocol == "zeromq":
        handler = ZeroMQStreamer(subscribe_url, publish_url, pipeline, input_timeout, params or {})
    else:
        raise ValueError(f"Unsupported protocol: {stream_protocol}")

    runner = None
    try:
        handler.start()
        runner = await start_http_server(handler, http_port)
        asyncio.create_task(start_control_subscriber(handler, control_url))
    except Exception as e:
        logging.error(f"Error starting socket handler or HTTP server: {e}")
        logging.error(f"Stack trace:\n{traceback.format_exc()}")
        raise e

    try:
        await asyncio.wait(
            [block_until_signal([signal.SIGINT, signal.SIGTERM]), handler.wait()],
            return_when=asyncio.FIRST_COMPLETED
        )
    finally:
        await runner.cleanup()
        await handler.stop()


async def block_until_signal(sigs: List[signal.Signals]):
    loop = asyncio.get_running_loop()
    future: asyncio.Future[signal.Signals] = loop.create_future()

    def signal_handler(sig, _):
        logging.info(f"Received signal: {sig}")
        loop.call_soon_threadsafe(future.set_result, sig)

    for sig in sigs:
        signal.signal(sig, signal_handler)
    return await future

async def start_control_subscriber(handler: PipelineStreamer, control_url: str):
    if control_url is None or control_url.strip() == "":
        logging.warning("No control-url provided, inference won't get updates from the control trickle subscription")
        return
    logging.info("Starting Control subscriber at %s", control_url)
    subscriber = TrickleSubscriber(url=control_url)
    while True:
        segment = await subscriber.next()
        if segment.eos():
            return
        params = await segment.read()
        logging.info("Received control message, updating model with params: %s", params)
        handler.update_params(**json.loads(params))

if __name__ == "__main__":
    parser = argparse.ArgumentParser(description="Infer process to run the AI pipeline")
    parser.add_argument(
        "--http-port", type=int, default=8888, help="Port for the HTTP server"
    )
    parser.add_argument(
        "--pipeline", type=str, default="streamdiffusion", help="Pipeline to use"
    )
    parser.add_argument(
        "--initial-params", type=str, default="{}", help="Initial parameters for the pipeline"
    )
    parser.add_argument(
        "--stream-protocol",
        type=str,
        choices=["trickle", "zeromq"],
        default="trickle",
        help="Protocol to use for streaming frames in and out. One of: trickle, zeromq"
    )
    parser.add_argument(
        "--subscribe-url", type=str, required=True, help="URL to subscribe for the input frames (trickle). For zeromq this is the input socket address"
    )
    parser.add_argument(
        "--publish-url", type=str, required=True, help="URL to publish output frames (trickle). For zeromq this is the output socket address"
    )
    parser.add_argument(
<<<<<<< HEAD
        "--input-timeout",
        type=int,
        default=60,
        help="Timeout in seconds to wait after input frames stop before shutting down. Set to 0 to disable."
=======
        "--control-url", type=str, help="URL to subscribe for Control API JSON messages"
>>>>>>> 04aaa59e
    )
    parser.add_argument(
        "-v", "--verbose",
        action="store_true",
        help="Enable verbose (debug) logging"
    )
    args = parser.parse_args()
    try:
        params = json.loads(args.initial_params)
    except Exception as e:
        logging.error(f"Error parsing --initial-params: {e}")
        sys.exit(1)

    log_level = logging.DEBUG if args.verbose else logging.INFO
    logging.basicConfig(
        format='%(asctime)s %(levelname)-8s %(message)s',
        level=log_level,
        datefmt='%Y-%m-%d %H:%M:%S')
    if args.verbose:
        os.environ['VERBOSE_LOGGING'] = '1' # enable verbose logging in subprocesses

    try:
        asyncio.run(
<<<<<<< HEAD
            main(args.http_port, args.stream_protocol, args.subscribe_url, args.publish_url, args.pipeline, args.input_timeout, params)
=======
            main(args.http_port, args.stream_protocol, args.subscribe_url, args.publish_url, args.control_url, args.pipeline, params)
>>>>>>> 04aaa59e
        )
    except Exception as e:
        logging.error(f"Fatal error in main: {e}")
        logging.error(f"Traceback:\n{''.join(traceback.format_tb(e.__traceback__))}")
        sys.exit(1)
<|MERGE_RESOLUTION|>--- conflicted
+++ resolved
@@ -21,11 +21,7 @@
 from streamer.zeromq import ZeroMQStreamer
 
 
-<<<<<<< HEAD
-async def main(http_port: int, stream_protocol: str, subscribe_url: str, publish_url: str, pipeline: str, input_timeout: int, params: dict):
-=======
-async def main(http_port: int, stream_protocol: str, subscribe_url: str, publish_url: str, control_url: str, pipeline: str, params: dict):
->>>>>>> 04aaa59e
+async def main(http_port: int, stream_protocol: str, subscribe_url: str, publish_url: str, control_url: str, pipeline: str, params: dict, input_timeout: int):
     if stream_protocol == "trickle":
         handler = TrickleStreamer(subscribe_url, publish_url, pipeline, input_timeout, params or {})
     elif stream_protocol == "zeromq":
@@ -104,14 +100,13 @@
         "--publish-url", type=str, required=True, help="URL to publish output frames (trickle). For zeromq this is the output socket address"
     )
     parser.add_argument(
-<<<<<<< HEAD
+        "--control-url", type=str, help="URL to subscribe for Control API JSON messages"
+    )
+    parser.add_argument(
         "--input-timeout",
         type=int,
         default=60,
         help="Timeout in seconds to wait after input frames stop before shutting down. Set to 0 to disable."
-=======
-        "--control-url", type=str, help="URL to subscribe for Control API JSON messages"
->>>>>>> 04aaa59e
     )
     parser.add_argument(
         "-v", "--verbose",
@@ -135,11 +130,7 @@
 
     try:
         asyncio.run(
-<<<<<<< HEAD
-            main(args.http_port, args.stream_protocol, args.subscribe_url, args.publish_url, args.pipeline, args.input_timeout, params)
-=======
-            main(args.http_port, args.stream_protocol, args.subscribe_url, args.publish_url, args.control_url, args.pipeline, params)
->>>>>>> 04aaa59e
+            main(args.http_port, args.stream_protocol, args.subscribe_url, args.publish_url, args.control_url, args.pipeline, params, args.input_timeout)
         )
     except Exception as e:
         logging.error(f"Fatal error in main: {e}")
