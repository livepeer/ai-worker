--- conflicted
+++ resolved
@@ -17,7 +17,7 @@
 
     app.include_router(health.router)
 
-    pipeline = os.environ.get("PIPELINE", "")  # Default to 
+    pipeline = os.environ.get("PIPELINE", "")  # Default to
     model_id = os.environ.get("MODEL_ID", "")  # Provide a default if necessary
 
     app.pipeline = load_pipeline(pipeline, model_id)
@@ -46,11 +46,7 @@
             from app.pipelines.audio_to_text import AudioToTextPipeline
 
             return AudioToTextPipeline(model_id)
-<<<<<<< HEAD
         case "frame-interpolation":
-=======
-        case "FILMPipeline":
->>>>>>> a6d233ca
             from app.pipelines.frame_interpolation import FILMPipeline
 
             return FILMPipeline(model_id)
@@ -86,11 +82,7 @@
             from app.routes import audio_to_text
 
             return audio_to_text.router
-<<<<<<< HEAD
         case "frame-interpolation":
-=======
-        case "FILMPipeline":
->>>>>>> a6d233ca
             from app.routes import frame_interpolation
 
             return frame_interpolation.router
