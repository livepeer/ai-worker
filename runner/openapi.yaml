--- conflicted
+++ resolved
@@ -2,11 +2,7 @@
 info:
   title: Livepeer AI Runner
   description: An application to run AI pipelines
-<<<<<<< HEAD
   version: v1.0.0
-=======
-  version: ''
->>>>>>> 0d96ac0f
 servers:
 - url: https://dream-gateway.livepeer.cloud
   description: Livepeer Cloud Community Gateway
